--- conflicted
+++ resolved
@@ -1,199 +1,3 @@
-<<<<<<< HEAD
-[
-    {
-        "keys": [ "ctrl+t", "ctrl+d" ],
-        "command": "typescript_go_to_definition",
-        "context": [
-            { "key": "selector", "operator": "equal", "operand": "source.ts" }
-        ]
-    },
-    {
-        "keys": [ "f12" ],
-        "command": "typescript_go_to_definition",
-        "context": [
-            { "key": "selector", "operator": "equal", "operand": "source.ts" }
-        ]
-    },
-    {
-        "keys": [ "ctrl+t", "ctrl+f" ],
-        "command": "typescript_format_selection",
-        "context": [
-            { "key": "selection_empty", "operator": "equal", "operand": false, "match_all": true },
-            { "key": "num_selections", "operator": "equal", "operand": 1, "match_all": true },
-            { "key": "selector", "operator": "equal", "operand": "source.ts" }
-        ]
-    },
-    {
-        "keys": [ "ctrl+alt+r"],
-        "command": "typescript_nav_to",
-        "context": [
-            { "key": "selector", "operator": "equal", "operand": "source.ts" }
-        ]
-    },
-    {
-        "keys": [ "ctrl+t", "ctrl+f" ],
-        "command": "typescript_format_document",
-        "context": [
-            { "key": "selection_empty", "operator": "equal", "operand": true, "match_all": true },
-            { "key": "num_selections", "operator": "equal", "operand": 1, "match_all": true },
-            { "key": "selector", "operator": "equal", "operand": "source.ts" }
-        ]
-    },
-    {
-        "keys": [ "ctrl+t", "ctrl+m" ],
-        "command": "typescript_rename",
-        "context": [
-            { "key": "selector", "operator": "equal", "operand": "source.ts" }
-        ]
-    },
-    {
-        "keys": [ "ctrl+t", "ctrl+n" ],
-        "command": "typescript_next_ref",
-        "context": [
-            { "key": "selector", "operator": "equal", "operand": "source.ts" }
-        ]
-    },
-    {
-        "keys": [ "ctrl+t", "ctrl+n" ],
-        "command": "typescript_next_ref",
-        "context": [
-            { "key": "selector", "operator": "equal", "operand": "text.find-refs" }
-        ]
-    },
-    {
-        "keys": [ "ctrl+t", "ctrl+p" ],
-        "command": "typescript_prev_ref",
-        "context": [
-            { "key": "selector", "operator": "equal", "operand": "source.ts" }
-        ]
-    },
-    {
-        "keys": [ "ctrl+t", "ctrl+p" ],
-        "command": "typescript_prev_ref",
-        "context": [
-            { "key": "selector", "operator": "equal", "operand": "text.find-refs" }
-        ]
-    },
-    {
-        "keys": [ "ctrl+t", "ctrl+q" ],
-        "command": "typescript_quick_info_doc",
-        "context": [
-            { "key": "selector", "operator": "equal", "operand": "source.ts" }
-        ]
-    },
-    {
-        "keys": [ "ctrl+t", "ctrl+r" ],
-        "command": "typescript_find_references",
-        "context": [
-            { "key": "selector", "operator": "equal", "operand": "source.ts" }
-        ]
-    },
-    {
-        "keys": [ "ctrl+t", "ctrl+s" ],
-        "command": "typescript_save",
-        "context": [
-            { "key": "selector", "operator": "equal", "operand": "source.ts" }
-        ]
-    },
-    {
-        "keys": [ "ctrl+t", "ctrl+o" ],
-        "command": "typescript_signature_panel",
-        "context": [
-            { "key": "selector", "operator": "equal", "operand": "source.ts" }
-        ]
-    },
-    {
-        "keys": ["("],
-        "command": "typescript_signature_popup",
-        "context": [
-            { "key": "selector", "operator": "equal", "operand": "source.ts" },
-            { "key": "paren_pressed"}
-        ]
-    },
-    {
-        "keys": ["alt+down"],
-        "command": "typescript_signature_popup",
-        "args": {"move": "next"},
-        "context": [
-            { "key": "selector", "operator": "equal", "operand": "source.ts" },
-            { "key": "is_popup_visible"}
-        ]
-    },
-    {
-        "keys": ["alt+up"],
-        "command": "typescript_signature_popup",
-        "args": {"move": "prev"},
-        "context": [
-            { "key": "selector", "operator": "equal", "operand": "source.ts" },
-            { "key": "is_popup_visible"}
-        ]
-    },    // In case when auto match is enabled, only format if not within {}
-    {
-        "keys": [ "alt+,"],
-        "command": "typescript_signature_popup",
-        "context": [
-            { "key": "selector", "operator": "equal", "operand": "source.ts" },
-            { "key": "tooltip_supported", "operator": "equal", "operand": true}
-
-        ]
-    },
-    {
-        "keys": [ "enter" ],
-        "command": "typescript_go_to_ref",
-        "context": [
-            { "key": "selector", "operator": "equal", "operand": "text.find-refs" }
-        ]
-    },
-    {
-        "keys": [ "enter" ],
-        "command": "typescript_go_to_error",
-        "context": [
-            { "key": "selector", "operator": "equal", "operand": "text.error-list" }
-        ]
-    },
-    {
-        "keys": [ "enter" ],
-        "command": "commit_completion",
-        "context": [
-            { "key": "auto_complete_visible", "operator": "equal", "operand": true }
-        ]
-    },
-    {
-        "keys": [ "enter" ],
-        "command": "typescript_auto_indent_on_enter_between_curly_brackets",
-        "context": [
-            { "key": "setting.typescript_auto_indent", "operator": "equal", "operand": true },
-            { "key": "auto_complete_visible", "operator": "equal", "operand": false },
-            { "key": "selection_empty", "operator": "equal", "operand": true },
-            { "key": "preceding_text", "operator": "regex_contains", "operand": "\\{$" },
-            { "key": "following_text", "operator": "regex_contains", "operand": "^\\}" },
-            { "key": "selector", "operator": "equal", "operand": "source.ts" }
-        ]
-    },
-    {
-        "keys": [ "ctrl+;" ],
-        "command": "typescript_format_line",
-        "context": [
-            { "key": "selector", "operator": "equal", "operand": "source.ts" }
-        ]
-    },
-    {
-        "keys": [ "ctrl+shift+]" ],
-        "command": "typescript_format_brackets",
-        "context": [
-            { "key": "selector", "operator": "equal", "operand": "source.ts" }
-        ]
-    },
-    {
-        "keys": [ "super+v" ],
-        "command": "typescript_paste_and_format",
-        "context": [
-            { "key": "setting.typescript_auto_format", "operator": "equal", "operand": true },
-            { "key": "selector", "operator": "equal", "operand": "source.ts" }
-        ]
-    }
-]
-=======
 [
     {
         "keys": [ "ctrl+t", "ctrl+d" ],
@@ -373,5 +177,4 @@
             { "key": "selector", "operator": "equal", "operand": "source.ts" }
         ]
     }
-]
->>>>>>> ed83b91b
+]