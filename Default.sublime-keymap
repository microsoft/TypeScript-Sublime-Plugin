[
    {
        "keys": [ "ctrl+t", "ctrl+d" ],
        "command": "typescript_go_to_definition",
        "context": [
            { "key": "selector", "operator": "equal", "operand": "source.ts" }
        ]
    },
    {
        "keys": [ "f12" ],
        "command": "typescript_go_to_definition",
        "context": [
            { "key": "selector", "operator": "equal", "operand": "source.ts" }
        ]
    },
    {
        "keys": [ "ctrl+t", "ctrl+f" ],
        "command": "typescript_format_selection",
        "context": [
            { "key": "selection_empty", "operator": "equal", "operand": false, "match_all": true },
            { "key": "num_selections", "operator": "equal", "operand": 1, "match_all": true },
            { "key": "selector", "operator": "equal", "operand": "source.ts" }
        ]
    },
    {
        "keys": [ "ctrl+alt+r"],
        "command": "typescript_nav_to",
        "context": [
            { "key": "selector", "operator": "equal", "operand": "source.ts" }
        ]
    },
    {
        "keys": [ "ctrl+t", "ctrl+f" ],
        "command": "typescript_format_document",
        "context": [
            { "key": "selection_empty", "operator": "equal", "operand": true, "match_all": true },
            { "key": "num_selections", "operator": "equal", "operand": 1, "match_all": true },
            { "key": "selector", "operator": "equal", "operand": "source.ts" }
        ]
    },
    {
        "keys": [ "ctrl+t", "ctrl+m" ],
        "command": "typescript_rename",
        "context": [
            { "key": "selector", "operator": "equal", "operand": "source.ts" }
        ]
    },
    {
        "keys": [ "ctrl+t", "ctrl+n" ],
        "command": "typescript_next_ref",
        "context": [
            { "key": "selector", "operator": "equal", "operand": "source.ts" }
        ]
    },
    {
        "keys": [ "ctrl+t", "ctrl+n" ],
        "command": "typescript_next_ref",
        "context": [
            { "key": "selector", "operator": "equal", "operand": "text.find-refs" }
        ]
    },
    {
        "keys": [ "ctrl+t", "ctrl+p" ],
        "command": "typescript_prev_ref",
        "context": [
            { "key": "selector", "operator": "equal", "operand": "source.ts" }
        ]
    },
    {
        "keys": [ "ctrl+t", "ctrl+p" ],
        "command": "typescript_prev_ref",
        "context": [
            { "key": "selector", "operator": "equal", "operand": "text.find-refs" }
        ]
    },
    {
        "keys": [ "ctrl+t", "ctrl+q" ],
        "command": "typescript_quick_info_doc",
        "context": [
            { "key": "selector", "operator": "equal", "operand": "source.ts" }
        ]
    },
    {
        "keys": [ "ctrl+t", "ctrl+r" ],
        "command": "typescript_find_references",
        "context": [
            { "key": "selector", "operator": "equal", "operand": "source.ts" }
        ]
    },
    {
        "keys": [ "ctrl+t", "ctrl+s" ],
        "command": "typescript_save",
        "context": [
            { "key": "selector", "operator": "equal", "operand": "source.ts" }
        ]
    },
    {
        "keys": [ "ctrl+t", "ctrl+o" ],
        "command": "typescript_signature_panel",
        "context": [
            { "key": "selector", "operator": "equal", "operand": "source.ts" }
        ]
    },
    {
        "keys": ["("],
        "command": "typescript_signature_popup",
        "context": [
            { "key": "selector", "operator": "equal", "operand": "source.ts" },
            { "key": "paren_pressed"}
        ]
    },
    {
        "keys": ["alt+down"],
        "command": "typescript_signature_popup",
        "args": {"move": "next"},
        "context": [
            { "key": "selector", "operator": "equal", "operand": "source.ts" },
            { "key": "is_popup_visible"}
        ]
    },
    {
        "keys": ["alt+up"],
        "command": "typescript_signature_popup",
        "args": {"move": "prev"},
        "context": [
            { "key": "selector", "operator": "equal", "operand": "source.ts" },
            { "key": "is_popup_visible"}
        ]
<<<<<<< HEAD
    },    // In case when auto match is enabled, only format if not within {}
    {
        "keys": [ "alt+,"],
        "command": "typescript_signature_popup",
        "context": [
            { "key": "selector", "operator": "equal", "operand": "source.ts" },
            { "key": "tooltip_supported", "operator": "equal", "operand": true}

        ]
    },
    {
        "keys": [ "}" ],
        "command": "typescript_format_on_key",
        "args": { "key": "}" },
        "context": [
            { "key": "selector", "operator": "equal", "operand": "source.ts" },
            { "key": "setting.typescript_auto_format", "operator": "equal", "operand": true },
            { "key": "setting.auto_match_enabled", "operator": "equal", "operand": true },
            { "key": "num_selections", "operator": "equal", "operand": 1},
            { "key": "selection_empty", "operator": "equal", "operand": true },

            { "key": "preceding_text", "operator": "not_regex_contains", "operand": "\\{$" },
            { "key": "following_text", "operator": "not_regex_contains", "operand": "^\\}" }
        ]
    },
    // In case when auto match is disabled, format the block regardless
    {
        "keys": [ "}" ],
        "command": "typescript_format_on_key",
        "args": { "key": "}" },
        "context": [
            { "key": "num_selections", "operator": "equal", "operand": 1},
            { "key": "setting.typescript_auto_format", "operator": "equal", "operand": true },
            { "key": "selection_empty", "operator": "equal", "operand": true, "match_all": true },
            { "key": "selector", "operator": "equal", "operand": "source.ts" },
            { "key": "setting.auto_match_enabled", "operator": "equal", "operand": false }
        ]
    },
    {
        "keys": [ ";" ],
        "command": "typescript_format_on_key",
        "args": { "key": ";" },
        "context": [
            { "key": "selection_empty", "operator": "equal", "operand": true, "match_all": true },
            { "key": "setting.typescript_auto_format", "operator": "equal", "operand": true },
            { "key": "selector", "operator": "equal", "operand": "source.ts" }
        ]
    },
    {
        "keys": [ "enter" ],
        "command": "typescript_format_on_key",
        "args": { "key": "\n" },
        "context": [
            { "key": "setting.typescript_auto_indent", "operator": "equal", "operand": true },
            { "key": "auto_complete_visible", "operator": "equal", "operand": false },
            { "key": "selector", "operator": "not_equal", "operand": "meta.scope.between-tag-pair" },
            { "key": "selection_empty", "operator": "equal", "operand": true, "match_all": true },
            { "key": "num_selections", "operator": "equal", "operand": 1},
            { "key": "selector", "operator": "equal", "operand": "source.ts" }
        ]
=======
>>>>>>> 622f0713
    },
    {
        "keys": [ "enter" ],
        "command": "typescript_go_to_ref",
        "context": [
            { "key": "selector", "operator": "equal", "operand": "text.find-refs" }
        ]
    },
    {
        "keys": [ "enter" ],
        "command": "commit_completion",
        "context": [
            { "key": "auto_complete_visible", "operator": "equal", "operand": true }
        ]
    },
    {
        "keys": [ "enter" ],
        "command": "typescript_auto_indent_on_enter_between_curly_brackets",
        "context": [
            { "key": "setting.typescript_auto_indent", "operator": "equal", "operand": true },
            { "key": "auto_complete_visible", "operator": "equal", "operand": false },
            { "key": "selection_empty", "operator": "equal", "operand": true },
            { "key": "preceding_text", "operator": "regex_contains", "operand": "\\{$" },
            { "key": "following_text", "operator": "regex_contains", "operand": "^\\}" },
            { "key": "selector", "operator": "equal", "operand": "source.ts" }
        ]
    },
    {
        "keys": [ "ctrl+;" ],
        "command": "typescript_format_line",
        "context": [
            { "key": "selector", "operator": "equal", "operand": "source.ts" }
        ]
    },
    {
        "keys": [ "ctrl+shift+]" ],
        "command": "typescript_format_brackets",
        "context": [
            { "key": "selector", "operator": "equal", "operand": "source.ts" }
        ]
    },
    {
        "keys": [ "super+v" ],
        "command": "typescript_paste_and_format",
        "context": [
            { "key": "setting.typescript_auto_format", "operator": "equal", "operand": true },
            { "key": "selector", "operator": "equal", "operand": "source.ts" }
        ]
    }
]<|MERGE_RESOLUTION|>--- conflicted
+++ resolved
@@ -126,7 +126,6 @@
             { "key": "selector", "operator": "equal", "operand": "source.ts" },
             { "key": "is_popup_visible"}
         ]
-<<<<<<< HEAD
     },    // In case when auto match is enabled, only format if not within {}
     {
         "keys": [ "alt+,"],
@@ -136,59 +135,6 @@
             { "key": "tooltip_supported", "operator": "equal", "operand": true}
 
         ]
-    },
-    {
-        "keys": [ "}" ],
-        "command": "typescript_format_on_key",
-        "args": { "key": "}" },
-        "context": [
-            { "key": "selector", "operator": "equal", "operand": "source.ts" },
-            { "key": "setting.typescript_auto_format", "operator": "equal", "operand": true },
-            { "key": "setting.auto_match_enabled", "operator": "equal", "operand": true },
-            { "key": "num_selections", "operator": "equal", "operand": 1},
-            { "key": "selection_empty", "operator": "equal", "operand": true },
-
-            { "key": "preceding_text", "operator": "not_regex_contains", "operand": "\\{$" },
-            { "key": "following_text", "operator": "not_regex_contains", "operand": "^\\}" }
-        ]
-    },
-    // In case when auto match is disabled, format the block regardless
-    {
-        "keys": [ "}" ],
-        "command": "typescript_format_on_key",
-        "args": { "key": "}" },
-        "context": [
-            { "key": "num_selections", "operator": "equal", "operand": 1},
-            { "key": "setting.typescript_auto_format", "operator": "equal", "operand": true },
-            { "key": "selection_empty", "operator": "equal", "operand": true, "match_all": true },
-            { "key": "selector", "operator": "equal", "operand": "source.ts" },
-            { "key": "setting.auto_match_enabled", "operator": "equal", "operand": false }
-        ]
-    },
-    {
-        "keys": [ ";" ],
-        "command": "typescript_format_on_key",
-        "args": { "key": ";" },
-        "context": [
-            { "key": "selection_empty", "operator": "equal", "operand": true, "match_all": true },
-            { "key": "setting.typescript_auto_format", "operator": "equal", "operand": true },
-            { "key": "selector", "operator": "equal", "operand": "source.ts" }
-        ]
-    },
-    {
-        "keys": [ "enter" ],
-        "command": "typescript_format_on_key",
-        "args": { "key": "\n" },
-        "context": [
-            { "key": "setting.typescript_auto_indent", "operator": "equal", "operand": true },
-            { "key": "auto_complete_visible", "operator": "equal", "operand": false },
-            { "key": "selector", "operator": "not_equal", "operand": "meta.scope.between-tag-pair" },
-            { "key": "selection_empty", "operator": "equal", "operand": true, "match_all": true },
-            { "key": "num_selections", "operator": "equal", "operand": 1},
-            { "key": "selector", "operator": "equal", "operand": "source.ts" }
-        ]
-=======
->>>>>>> 622f0713
     },
     {
         "keys": [ "enter" ],
