--- conflicted
+++ resolved
@@ -248,14 +248,10 @@
 
     def on_close(self, view):
         log.debug("on_close")
-<<<<<<< HEAD
         file_name = view.file_name()
         info = get_info(view, open_if_not_cached=False)
         if info:
             info.is_open = False
-=======
-
->>>>>>> 0c922e8a
         if view.is_scratch() and view.name() == "Find References":
             cli.dispose_ref_info()
         else:
@@ -264,7 +260,6 @@
             #     if info in most_recent_used_file_list:
             #         most_recent_used_file_list.remove(info)
             # notify the server that the file is closed
-            file_name = view.file_name()
             cli.service.close(file_name)
 
         # If this is the last view that is closed by a close_all command,
