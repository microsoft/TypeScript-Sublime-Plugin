import sublime_plugin

from ..libs.view_helpers import *
from ..libs import *
from .event_hub import EventHub
from .completion import CompletionEventListener
from .format import FormatEventListener
from .idle import IdleListener
from .nav_to import NavToEventListener
from .rename import RenameEventListener
from .tooltip import TooltipEventListener

class TypeScriptEventListener(sublime_plugin.EventListener):
    """To avoid duplicated behavior among event listeners"""

    # During the "close all" process, handling on_activated events is
    # undesirable (not required and can be costly due to reloading buffers).
    # This flag provides a way to know whether the "close all" process is
    # happening so we can ignore unnecessary on_activated callbacks.
    about_to_close_all = False

    def on_activated(self, view):
        log.debug("on_activated")

        if TypeScriptEventListener.about_to_close_all:
            return

        if is_special_view(view):
            self.on_activated_special_view(view)
        else:
            info = get_info(view)
            if info:
                self.on_activated_with_info(view, info)

    def on_activated_special_view(self, view):
        log.debug("on_activated_special_view")
        EventHub.run_listeners("on_activated_special_view", view)

    def on_activated_with_info(self, view, info):
        log.debug("on_activated_with_info")
        EventHub.run_listeners("on_activated_with_info", view, info)

    def on_modified(self, view):
        """
        Usually called by Sublime when the buffer is modified
        not called for undo, redo
        """
        log.debug("on_modified")
        if is_special_view(view):
            self.on_modified_special_view(view)
        else:
            info = get_info(view)
            if info:
                self.on_modified_with_info(view, info)
        self.post_on_modified(view)

    def on_modified_special_view(self, view):
        log.debug("on_modified_special_view")
        EventHub.run_listeners("on_modified_special_view", view)

    def on_modified_with_info(self, view, info):
        log.debug("on_modified_with_info")

        # A series state-updating for the info object to sync the file content on the server
        info.modified = True

        # Todo: explain
        if IS_ST2:
            info.modify_count += 1
        info.last_modify_change_count = change_count(view)
        last_command, args, repeat_times = view.command_history(0)

        if info.pre_change_sent:
            # change handled in on_text_command
            info.client_info.change_count = change_count(view)
            info.pre_change_sent = False

        else:
            if last_command == "insert":
                if (
                    "\n" not in args['characters']  # no new line inserted
                    and info.prev_sel  # it is not a newly opened file
                    and len(info.prev_sel) == 1  # not a multi-cursor session
                    and info.prev_sel[0].empty()  # the last selection is not a highlighted selection
                    and not info.client_info.pending_changes  # no pending changes in the buffer
                ):
                    info.client_info.change_count = change_count(view)
                    prev_cursor = info.prev_sel[0].begin()
                    cursor = view.sel()[0].begin()
                    key = view.substr(sublime.Region(prev_cursor, cursor))
                    send_replace_changes_for_regions(view, static_regions_to_regions(info.prev_sel), key)
                    # mark change as handled so that on_post_text_command doesn't try to handle it
                    info.change_sent = True
                else:
                    # request reload because we have strange insert
                    info.client_info.pending_changes = True

            # Reload buffer after insert_snippet.
            # For Sublime 2 only. In Sublime 3, this logic is implemented in
            # on_post_text_command callback.
            # Issue: https://github.com/Microsoft/TypeScript-Sublime-Plugin/issues/277
            if IS_ST2 and last_command == "insert_snippet":
                reload_buffer(view);

        # Other listeners
        EventHub.run_listeners("on_modified_with_info", view, info)

    def post_on_modified(self, view):
        log.debug("post_on_modified")
        EventHub.run_listeners("post_on_modified", view)

    def on_selection_modified(self, view):
        """
        Called by Sublime when the cursor moves (or when text is selected)
        called after on_modified (when on_modified is called)
        """
        log.debug("on_selection_modified")
        # Todo: why do we only check this here? anyway to globally disable the listener for non-ts files
        if not is_typescript(view):
            return

        EventHub.run_listeners("on_selection_modified", view)

        info = get_info(view)
        if info:
            self.on_selection_modified_with_info(view, info)

    def on_selection_modified_with_info(self, view, info):
        log.debug("on_selection_modified_with_info")
        if not info.client_info:
            info.client_info = cli.get_or_add_file(view.file_name())

        if (
            info.client_info.change_count < change_count(view)
            and info.last_modify_change_count != change_count(view)
        ):
            # detected a change to the view for which Sublime did not call
            # 'on_modified' and for which we have no hope of discerning
            # what changed
            info.client_info.pending_changes = True
        # save the current cursor position so that we can see (in
        # on_modified) what was inserted
        info.prev_sel = regions_to_static_regions(view.sel())

        EventHub.run_listeners("on_selection_modified_with_info", view, info)

    def on_load(self, view):
        log.debug("on_load")
        EventHub.run_listeners("on_load", view)

    def on_window_command(self, window, command_name, args):
        log.debug("on_window_command")
<<<<<<< HEAD

=======
        if command_name == "hide_panel" and cli.worker_client.started():
            cli.worker_client.stop()
>>>>>>> f64df3ca
        if command_name == "exit":
            cli.service.exit()

        elif command_name in ["close_all", "close_window", "close_project"]:
            # Only set <about_to_close_all> flag if there exists at least one
            # view in the active window. This is important because we need
            # some view's on_close callback to reset the flag.
            window = sublime.active_window()
            if window is not None and window.views():
                TypeScriptEventListener.about_to_close_all = True

    def on_text_command(self, view, command_name, args):
        """
        ST3 only (called by ST3 for some, but not all, text commands)
        for certain text commands, learn what changed and notify the
        server, to avoid sending the whole buffer during completion
        or when key can be held down and repeated.
        If we had a popup session active, and we get the command to
        hide it, then do the necessary clean up.
        """
        log.debug("on_text_command")
        EventHub.run_listeners("on_text_command", view, command_name, args)
        info = get_info(view)
        if info:
            self.on_text_command_with_info(view, command_name, args, info)

    def on_text_command_with_info(self, view, command_name, args, info):
        log.debug("on_text_command_with_info")
        info.change_sent = True
        info.pre_change_sent = True
        if command_name == "left_delete":
            # backspace
            send_replace_changes_for_regions(view, left_expand_empty_region(view.sel()), "")
        elif command_name == "right_delete":
            # delete
            send_replace_changes_for_regions(view, right_expand_empty_region(view.sel()), "")
        else:
            # notify on_modified and on_post_text_command events that
            # nothing was handled. There are multiple flags because Sublime
            # does not always call all three events.
            info.pre_change_sent = False
            info.change_sent = False
            info.modified = False

        EventHub.run_listeners("on_text_command_with_info", view, command_name, args, info)

    def on_post_text_command(self, view, command_name, args):
        """
        ST3 only
        called by ST3 for some, but not all, text commands
        not called for insert command
        """
        log.debug("on_post_text_command")
        info = get_info(view)
        if info:
            if not info.change_sent and info.modified:
                self.on_post_text_command_with_info(view, command_name, args, info)

                # we are up-to-date because either change was sent to server or
                # whole buffer was sent to server
                info.client_info.change_count = view.change_count()
            # reset flags and saved regions used for communication among
            # on_text_command, on_modified, on_selection_modified,
            # on_post_text_command, and on_query_completion
            info.change_sent = False
            info.modified = False
            info.completion_sel = None

    def on_post_text_command_with_info(self, view, command_name, args, info):
        log.debug("on_post_text_command_with_info")
        if command_name not in \
            ["commit_completion",
             "insert_best_completion"
             "typescript_format_on_key",
             "typescript_format_document",
             "typescript_format_selection",
             "typescript_format_line",
             "typescript_paste_and_format"]:
            print(command_name)
            # give up and send whole buffer to server (do this eagerly
            # to avoid lag on next request to server)
            reload_buffer(view, info.client_info)
        EventHub.run_listeners("on_post_text_command_with_info", view, command_name, args, info)

    def on_query_completions(self, view, prefix, locations):
        log.debug("on_query_completions")
        return EventHub.run_listener_with_return("on_query_completions", view, prefix, locations)

    def on_query_context(self, view, key, operator, operand, match_all):
        log.debug("on_query_context")
        return EventHub.run_listener_with_return("on_query_context", view, key, operator, operand, match_all)

    def on_close(self, view):
        log.debug("on_close")

        if view.is_scratch() and view.name() == "Find References":
            cli.dispose_ref_info()
        else:
            # info = get_info(view)
            # if info:
            #     if info in most_recent_used_file_list:
            #         most_recent_used_file_list.remove(info)
            # notify the server that the file is closed
            file_name = view.file_name()
            cli.service.close(file_name)

        # If this is the last view that is closed by a close_all command,
        # reset <about_to_close_all> flag.
        print("about_to_close:" + str(TypeScriptEventListener.about_to_close_all))
        if TypeScriptEventListener.about_to_close_all:
            window = sublime.active_window()
            if window is None or not window.views():
                TypeScriptEventListener.about_to_close_all = False
                log.debug("all views have been closed")

    def on_pre_save(self, view):
        log.debug("on_pre_save")
        check_update_view(view)<|MERGE_RESOLUTION|>--- conflicted
+++ resolved
@@ -150,13 +150,11 @@
 
     def on_window_command(self, window, command_name, args):
         log.debug("on_window_command")
-<<<<<<< HEAD
-
-=======
+
         if command_name == "hide_panel" and cli.worker_client.started():
             cli.worker_client.stop()
->>>>>>> f64df3ca
-        if command_name == "exit":
+
+        elif command_name == "exit":
             cli.service.exit()
 
         elif command_name in ["close_all", "close_window", "close_project"]:
@@ -264,7 +262,6 @@
 
         # If this is the last view that is closed by a close_all command,
         # reset <about_to_close_all> flag.
-        print("about_to_close:" + str(TypeScriptEventListener.about_to_close_all))
         if TypeScriptEventListener.about_to_close_all:
             window = sublime.active_window()
             if window is None or not window.views():
